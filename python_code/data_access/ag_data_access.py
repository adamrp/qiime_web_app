
"""
Centralized database access for the American Gut web portal
"""

__author__ = "Doug Wendel"
__copyright__ = "Copyright 2009-2010, Qiime Web Analysis"
__credits__ = ["Doug Wendel", "Emily TerAvest"]
__license__ = "GPL"
__version__ = "1.0.0.dev"
__maintainer__ = ["Doug Wendel"]
__email__ = "wendel@colorado.edu"
__status__ = "Production"

import urllib
import httplib
from random import choice
import json
from time import sleep

import cx_Oracle

class GoogleAPILimitExceeded(Exception):
    pass

class AGDataAccess(object):
    """
    Data Access implementation for all the American Gut web portal
    """
    
    def __init__(self, connections):
        self._metadataDatabaseConnection = None
        self._ontologyDatabaseConnection = None
        self._SFFDatabaseConnection = None
        
        # Set up the connections
        if not connections:
            raise ValueError('connections is None. Cannot instantiate QiimeDataAccess')
            
        self.getMetadataDatabaseConnection = connections.getMetadataDatabaseConnection
        self.getOntologyDatabaseConnection = connections.getOntologyDatabaseConnection
        self.getSFFDatabaseConnection = connections.getSFFDatabaseConnection
        
    #####################################
    # Helper Functions
    #####################################
    
    def testDatabase(self):
        """Attempt to connect to the database
        
        Attempt a database connection. Will throw an exception if it fails. Returns
        "True" if successful.
        """
        con = self.getMetadataDatabaseConnection()
        if con:
            return True
        
    def dynamicMetadataSelect(self, query_string):
        # Make sure no tomfoolery is afoot
        query_string_parts = set(query_string.lower().split())
        verboten = set(['insert', 'update', 'delete'])
        intersection = query_string_parts.intersection(verboten)
        if len(intersection) > 0:
            raise Exception('Only select statements are allowed. Your query: %s' % query_string)
        
        con = self.getMetadataDatabaseConnection()
        return con.cursor().execute(query_string)

    #####################################
    # Users
    #####################################

    def authenticateWebAppUser(self, username, password):
        """ Attempts to validate authenticate the supplied username/password
        
        Attempt to authenticate the user against the list of users in
        web_app_user table. If successful, a dict with user innformation is
        returned. If not, the function returns False.
        """
        con = self.getMetadataDatabaseConnection()
        user_data = con.cursor()
        con.cursor().callproc('ag_authenticate_user', [username, password, user_data])
        row = user_data.fetchone()
        if row:
            user_data = {'web_app_user_id':str(row[0]), 'email':row[1], 'name':row[2], \
                'address':row[3], 'city':row[4], 'state':row[5], 'zip':row[6], \
                'country':row[7]}
            return user_data
        else:
            return False

    def addAGLogin(self, email, name, address, city, state, zip, country):
        con = self.getMetadataDatabaseConnection()
        con.cursor().callproc('ag_insert_login', [email.lower(), name, address, 
                                                  city, state, zip, country])

    def updateAGLogin(self, ag_login_id, email, name, address, city, state, zip, country):
        con = self.getMetadataDatabaseConnection()
        con.cursor().callproc('ag_update_login', [ag_login_id, email, name, address, city, state, zip, country])

    def getAGSurveyDetails(self, ag_login_id, participant_name):
        con = self.getMetadataDatabaseConnection()
        results = con.cursor()
        con.cursor().callproc('ag_get_survey_details',
            [ag_login_id, participant_name, results])

        data = {}
        for row in results:
            if row[3]:
                data[row[2]] = row[3]

        return data

    def getAGLogins(self):
        con = self.getMetadataDatabaseConnection()
        results = con.cursor()
        con.cursor().callproc('ag_get_logins', [results])

        # ag_login_id, email, name
        return [(row[0], row[1], row[2]) for row in results]

    def getAGKitsByLogin(self):
        con = self.getMetadataDatabaseConnection()
        results = con.cursor()
        con.cursor().callproc('ag_get_kits_by_login', [results])

        # ag_login_id, email, name
        return [(row[0], row[1], row[2]) for row in results]

    def getAGBarcodes(self):
        con = self.getMetadataDatabaseConnection()
        results = con.cursor()
        con.cursor().callproc('ag_get_barcodes', [results])

        return [row[0] for row in results]

    def getAGBarcodesByLogin(self, ag_login_id):
        # returned tuple consists of:
        # site_sampled, sample_date, sample_time, participant_name, environment_sampled, notes 
        con = self.getMetadataDatabaseConnection()
        results = con.cursor()
        con.cursor().callproc('ag_get_barcodes_by_login', [ag_login_id, results])
        barcodes = results.fetchall()
        """
        Tuple format is:

        al.email, akb.ag_kit_barcode_id, akb.ag_kit_id, akb.barcode, 
        akb.site_sampled, akb.environment_sampled, akb.sample_date, 
        akb.sample_time, akb.participant_name, akb.notes
        """
        return barcodes

    def getAGBarcodeDetails(self, barcode):
        con = self.getMetadataDatabaseConnection()
        results = con.cursor()
        con.cursor().callproc('ag_get_barcode_details', [barcode, results])
        barcode_details = results.fetchone()
        row_dict = {
            'email': barcode_details[0],
            'ag_kit_barcode_id': barcode_details[1],
            'ag_kit_id': barcode_details[2],
            'barcode': barcode_details[3],
            'site_sampled': barcode_details[4],
            'environment_sampled': barcode_details[5],
            'sample_date': barcode_details[6],
            'sample_time': barcode_details[7],
            'participant_name': barcode_details[8],
            'notes': barcode_details[9]
        }

        return row_dict

    def getAGKitDetails(self, supplied_kit_id):
        con = self.getMetadataDatabaseConnection()
        results = con.cursor()
        con.cursor().callproc('ag_get_kit_details', [supplied_kit_id, results])
        row = results.fetchone()
        kit_details = {
            'ag_kit_id': row[0],
            'supplied_kit_id': row[1],
            'kit_password': row[2],
            'swabs_per_kit': row[3],
            'kit_verification_code': row[4],
            'kit_verified': row[5],
            'verification_email_sent': row[6]
        }

        return kit_details

    def getAGCode(self, type):
        length_of_password = 8
        alpha = ''
        if type == 'alpha':
            alpha = 'abcdefghijklmnopqrstuvwxyz'
            alpha += alpha.upper()
        elif type == 'numeric':
            alpha += '0123456789'

        passwd = ''.join([choice(alpha) for i in range(length_of_password)])

        return passwd

    def getNewAGKitId(self):
        sql = "select 1 from ag_handout_kits where kit_id = '{0}' union select 1 from ag_kit where supplied_kit_id = '{0}'"
        code = None

        while True:
            # Get a code
            code = self.getAGCode('alpha')
            # Check if in DB. If clear, exit loop
            results = self.dynamicMetadataSelect(sql.format(code)).fetchall()
            if len(results) == 0:
                break

        return code

    def getNextAGBarcode(self):
        con = self.getMetadataDatabaseConnection()
        results = con.cursor()
        con.cursor().callproc('ag_get_next_barcode', [results])
        next_barcode = results.fetchone()[0]
        text_barcode = '{0}'.format(str(next_barcode))
        # Pad out the barcode until it's 9 digits long
        while len(text_barcode) < 9:
            text_barcode = '0{0}'.format(text_barcode)

        return next_barcode, text_barcode

    def reassignAGBarcode(self, ag_kit_id, barcode):
        con = self.getMetadataDatabaseConnection()
        con.cursor().callproc('ag_reassign_barcode', [ag_kit_id, barcode])

<<<<<<< HEAD
    def addAGKit(self, ag_login_id, kit_id, kit_password, swabs_per_kit, kit_verification_code, printresults):
        con = self.getMetadataDatabaseConnection()
        con.cursor().callproc('ag_insert_kit', [ag_login_id, kit_id, kit_password, swabs_per_kit, kit_verification_code, printresults])
=======
    def addAGKit(self, ag_login_id, kit_id, kit_password, swabs_per_kit, kit_verification_code):
        """
        return values
        1:  success
        -1: insert failed due to IntegrityError
        """
        con = self.getMetadataDatabaseConnection()
        try:
            con.cursor().callproc('ag_insert_kit', [ag_login_id, kit_id, 
                                  kit_password, swabs_per_kit, 
                                  kit_verification_code])
        except cx_Oracle.IntegrityError:
            return -1
        return 1
>>>>>>> 85097eb2

    def updateAGKit(self, ag_kit_id, supplied_kit_id, kit_password, swabs_per_kit, kit_verification_code):
        con = self.getMetadataDatabaseConnection()
        con.cursor().callproc('ag_update_kit', [ag_kit_id, supplied_kit_id, kit_password, swabs_per_kit, kit_verification_code])

    def addAGBarcode(self, ag_kit_id, barcode):
        """
        return values
        1:  success
        -1: insert failed due to IntegrityError
        """
        con = self.getMetadataDatabaseConnection()
        try:
            con.cursor().callproc('ag_insert_barcode', [ag_kit_id, barcode])
        except cx_Oracle.IntegrityError:
            return -1
        return 1

    def updateAGBarcode(self, barcode, ag_kit_id, site_sampled, environment_sampled, sample_date, sample_time, participant_name, notes):
        con = self.getMetadataDatabaseConnection()
        con.cursor().callproc('ag_update_barcode', [barcode, ag_kit_id, site_sampled, environment_sampled, sample_date, sample_time, participant_name, notes])

    def addAGHumanParticipant(self, ag_login_id, participant_name):
        con = self.getMetadataDatabaseConnection()
        con.cursor().callproc('ag_add_participant', [ag_login_id, participant_name])

    def addAGAnimalParticipant(self, ag_login_id, participant_name):
        con = self.getMetadataDatabaseConnection()
        con.cursor().callproc('ag_add_animal_participant', [ag_login_id, participant_name])

    def addAGSingle(self, ag_login_id, participant_name, field_name, field_value, table_name):
        con = self.getMetadataDatabaseConnection()
        sql = "update {0} set {1} = '{2}' where ag_login_id = '{3}' and participant_name = '{4}'".format(table_name, \
            field_name, field_value, ag_login_id, participant_name)
        con.cursor().execute(sql)
        con.cursor().execute('commit')

    def deleteAGParticipant(self, ag_login_id, participant_name):
        con = self.getMetadataDatabaseConnection()
        con.cursor().callproc('ag_delete_participant', [ag_login_id, participant_name])

    def insertAGMultiple(self, ag_login_id, participant_name, field_name, field_value):
        con = self.getMetadataDatabaseConnection()
        sql = "insert into ag_survey_multiples (ag_login_id, participant_name, item_name, item_value) values ('{0}', \
            '{1}', '{2}', '{3}')".format(ag_login_id, participant_name, field_name, field_value)
        con.cursor().execute(sql)
        con.cursor().execute('commit')

    #def deleteAGMultiple(self, ag_login_id, participant_name):
    #    con = self.getMetadataDatabaseConnection()
    #    sql = "delete ag_survey_multiples where ag_login_id = '{0}' and participant_name = '{1}'".format(ag_login_id, participant_name)
    #    con.cursor().execute(sql)
    #    con.cursor().execute('commit')

    #def removeAGHumanParticipant(self, ag_login_id, participant_name):
        # Clear the general values data
        #self.deleteAGGeneralValues(ag_login_id, participant_name)

        # Clear the multiple values table
        #self.deleteAGMultiple(ag_login_id, participant_name)

        # Clear the participant row
        #self.deleteAGParticipant(ag_login_id, participant_name, 'ag_human_survey')

    def addAGGeneralValue(self, ag_login_id, participant_name, field_name, field_value):
        con = self.getMetadataDatabaseConnection()
        con.cursor().callproc('ag_insert_survey_answer', [ag_login_id,
            participant_name, field_name, field_value])

    def deleteAGGeneralValues(self, ag_login_id, participant_name):
        con = self.getMetadataDatabaseConnection()
        con.cursor().callproc('ag_delete_survey_answer', [ag_login_id, participant_name])

    def logParticipantSample(self, barcode, sample_site, environment_sampled, sample_date, sample_time, participant_name, notes):
        con = self.getMetadataDatabaseConnection()
        con.cursor().callproc('ag_log_participant_sample', [barcode, sample_site, environment_sampled, sample_date, sample_time, participant_name, notes])

    def deleteSample(self, barcode, ag_login_id):
        """
        Strictly speaking the ag_login_id isn't needed but it makes it really hard to hack
        the function when you would need to know someone else's login id (a GUID) to 
        delete something maliciously
        """
        con = self.getMetadataDatabaseConnection()
        con.cursor().callproc('ag_delete_sample', [barcode, ag_login_id])

    def getHumanParticipants(self, ag_login_id):
        con = self.getMetadataDatabaseConnection()
        results = con.cursor()
        con.cursor().callproc('ag_get_human_participants', [ag_login_id, results])

        return [row[0] for row in results]

    def AGGetBarcodeMetadata(self, barcode):
        con = self.getMetadataDatabaseConnection()
        results = con.cursor()
        con.cursor().callproc('ag_get_barcode_metadata', [barcode, results])

        headers = [
            'SAMPLE_NAME', 'ANONYMIZED_NAME', 'COLLECTION_DATE', 'public',
            'DEPTH', 'DESCRIPTION', 'SAMPLE_TIME', 'ALTITUDE',
            'ASSIGNED_FROM_GEO', 'TITLE', 'SITE_SAMPLED', 'HOST_SUBJECT_ID',
            'TAXON_ID', 'HOST_TAXID', 'COMMON_NAME', 'HOST_COMMON_NAME',
            'BODY_HABITAT', 'BODY_SITE', 'BODY_PRODUCT', 'ENV_BIOME',
            'ENV_FEATURE', 'ENV_MATTER', 'CITY', 'STATE', 'ZIP', 'COUNTRY',
            'LATITUDE', 'LONGITUDE', 'ELEVATION', 'AGE_UNIT', 'AGE',
            'ACNE_MEDICATION', 'ACNE_MEDICATION_OTC', 'ALCOHOL_FREQUENCY',
            'FAT_PER', 'CARBOHYDRATE_PER', 'PROTEIN_PER', 'ANIMAL_PER',
            'PLANT_PER', 'ANTIBIOTIC_CONDITION', 'ANTIBIOTIC_SELECT',
            'APPENDIX_REMOVED', 'ASTHMA', 'BIRTH_DATE', 'CAT', 'CHICKENPOX',
            'COMMUNAL_DINING', 'CONDITIONS_MEDICATION', 'CONTRACEPTIVE',
            'COSMETICS_FREQUENCY', 'COUNTRY_OF_BIRTH', 'CSECTION',
            'CURRENT_RESIDENCE_DURATION', 'DECEASED_PARENT', 'DEODORANT_USE',
            'DIABETES', 'DIABETES_DIAGNOSE_DATE', 'DIABETES_MEDICATION',
            'DIET_TYPE', 'DOG', 'DRINKING_WATER_SOURCE', 'EXERCISE_FREQUENCY',
            'EXERCISE_LOCATION', 'FIBER_GRAMS', 'FLOSSING_FREQUENCY',
            'FLU_VACCINE_DATE', 'FOODALLERGIES_OTHER',
            'FOODALLERGIES_OTHER_TEXT', 'FOODALLERGIES_PEANUTS',
            'FOODALLERGIES_SHELLFISH', 'FOODALLERGIES_TREENUTS', 'FRAT', 'SEX',
            'GLUTEN', 'DOMINANT_HAND', 'HEIGHT_IN', 'HEIGHT_OR_LENGTH', 'IBD', 
            'LACTOSE', 'LAST_TRAVEL', 'LIVINGWITH', 'MAINFACTOR_OTHER_1',
            'MAINFACTOR_OTHER_2', 'MAINFACTOR_OTHER_3', 'MIGRAINE',
            'MIGRAINEMEDS', 'MIGRAINE_AGGRAVATION', 'MIGRAINE_AURA',
            'MIGRAINE_FACTOR_1', 'MIGRAINE_FACTOR_2', 'MIGRAINE_FACTOR_3',
            'MIGRAINE_FREQUENCY', 'MIGRAINE_NAUSEA', 'MIGRAINE_PAIN',
            'MIGRAINE_PHONOPHOBIA', 'MIGRAINE_PHOTOPHOBIA',
            'MIGRAINE_RELATIVES', 'MULTIVITAMIN', 'NAILS',
            'NONFOODALLERGIES_BEESTINGS', 'NONFOODALLERGIES_DANDER',
            'NONFOODALLERGIES_DRUG', 'NONFOODALLERGIES_NO',
            'NONFOODALLERGIES_POISONIVY', 'NONFOODALLERGIES_SUN',
            'PERCENTAGE_FROM_CARBS', 'PKU', 'POOL_FREQUENCY', 'PREGNANT',
            'PREGNANT_DUE_DATE', 'PRIMARY_CARB', 'PRIMARY_VEGETABLE', 'RACE',
            'RACE_OTHER', 'ROOMMATES', 'SEASONAL_ALLERGIES', 'SHARED_HOUSING',
            'SKIN_CONDITION', 'SLEEP_DURATION', 'SMOKING_FREQUENCY',
            'SOFTENER', 'SPECIAL_RESTRICTIONS', 'SUPPLEMENTS', 'TANNING_BEDS',
            'TANNING_SPRAYS', 'TEETHBRUSHING_FREQUENCY', 'TONSILS_REMOVED',
            'TYPES_OF_PLANTS', 'WEIGHT_CHANGE', 'TOT_MASS', 'WEIGHT_LBS',
            'BMI', 'ANTIBIOTIC_MEDS', 'DIABETES_MEDICATIONS', 
            'DIET_RESTRICTIONS', 'GENERAL_MEDS', 'MIGRAINE_MEDICATIONS',
            'PETS', 'PET_CONTACT', 'PET_LOCATIONS', 'RELATIONS',
            'SUPPLEMENTS_FIELDS', 'MACRONUTRIENT_PCT_TOTAL', 'QUINOLINE',
            'NITROMIDAZOLE', 'PENICILLIN', 'SULFA_DRUG', 'CEPHALOSPORIN'
        ]

        return [dict(zip(headers, row)) for row in results]

    def AGGetBarcodeMetadataAnimal(self, barcode):
        con = self.getMetadataDatabaseConnection()
        results = con.cursor()
        con.cursor().callproc('ag_get_barcode_md_animal', [barcode, results])

        animal_headers = [
            'SAMPLE_NAME', 'ANONYMIZED_NAME', 'COLLECTION_DATE', 'public',
            'DEPTH', 'DESCRIPTION', 'SAMPLE_TIME', 'ALTITUDE',
            'ASSIGNED_FROM_GEO', 'TITLE', 'SITE_SAMPLED', 'HOST_SUBJECT_ID',
            'TAXON_ID', 'HOST_TAXID', 'COMMON_NAME', 'HOST_COMMON_NAME',
            'BODY_HABITAT', 'BODY_SITE', 'BODY_PRODUCT', 'ENV_BIOME',
            'ENV_FEATURE', 'ENV_MATTER', 'CITY', 'STATE', 'ZIP', 'COUNTRY',
            'LATITUDE', 'LONGITUDE', 'ELEVATION', 'AGE_UNIT', 'AGE', 'SEX',
            'COPROPHAGE', 'DIET', 'EATS_HUMAN_FOOD', 'EATS_STORE_FOOD',
            'EATS_WILD_FOOD', 'FOOD_TYPE', 'EATS_GRAIN_FREE_FOOD',
            'EATS_ORGANIC_FOOD', 'LIVING_STATUS', 'ORIGIN', 'OUTSIDE_TIME',
            'SETTING', 'TOILE_WATER_ACCESS', 'WEIGHT_CLASS', 'HUMAN_SEXES',
            'HUMAN_AGES', 'PETS_COHOUSED'
        ]

        return [dict(zip(animal_headers, row)) for row in results]

    def getAnimalParticipants(self, ag_login_id):
        con = self.getMetadataDatabaseConnection()
        results = con.cursor()
        con.cursor().callproc('ag_get_animal_participants', [ag_login_id, results])

        return [row[0] for row in results]

    def getParticipantExceptions(self, ag_login_id):
        con = self.getMetadataDatabaseConnection()
        results = con.cursor()
        con.cursor().callproc('ag_get_participant_exceptions', [ag_login_id, results])

        return [row[0] for row in results]

    def getParticipantSamples(self, ag_login_id, participant_name):
        con = self.getMetadataDatabaseConnection()
        results = con.cursor()
        barcodes = []
        con.cursor().callproc('ag_get_participant_samples', [ag_login_id, participant_name, results])
        for row in results:
            data = {'barcode':row[0], 'site_sampled':row[1], 'sample_date':row[2], 'sample_time':row[3], 
                'notes':row[4], 'status':row[5]}
            barcodes.append(data)

        return barcodes

    def getEnvironmentalSamples(self, ag_login_id):
        con = self.getMetadataDatabaseConnection()
        results = con.cursor()
        barcodes = []
        con.cursor().callproc('ag_get_environmental_samples', [ag_login_id, results])
        for row in results:
            data = {'barcode':row[0], 'site_sampled':row[1], 'sample_date':row[2], 'sample_time':row[3], 'notes':row[4], 'status':row[5]}
            barcodes.append(data)

        return barcodes

    def getAvailableBarcodes(self, ag_login_id):
        con = self.getMetadataDatabaseConnection()
        results = con.cursor()
        con.cursor().callproc('ag_available_barcodes', [ag_login_id, results])

        return [row[0] for row in results]

    def verifyKit(self, supplied_kit_id):
        """Set the KIT_VERIFIED for the supplied_kit_id to 'y'"""
        con = self.getMetadataDatabaseConnection()
        con.cursor().callproc('ag_verify_kit_status', [supplied_kit_id])

    def addGeocodingInfo(self, limit=None, retry=False):
        """Adds latitude, longitude, and elevation to ag_login_table

        Uses the city, state, zip, and country from the database to retrieve
        lat, long, and elevation from the google maps API.

        If any of that information cannot be retrieved, then cannot_geocode
        is set to 'y' in the ag_login table, and it will not be tried again
        on subsequent calls to this function.  Pass retry=True to retry all
        (or maximum of limit) previously failed geocodings.
        """
        con = self.getMetadataDatabaseConnection()

        # clear previous geocoding attempts if retry is True
        if retry:
            sql = (
                "select cast(ag_login_id as varchar2(100)) from ag_login "
                "where cannot_geocode = 'y'"
            )

            logins = self.dynamicMetadataSelect(sql)

            for row in logins:
                ag_login_id = row[0]
                self.updateGeoInfo(ag_login_id, '', '', '', '')

        # get logins that have not been geocoded yet
        sql = (
            'select city, state, zip, country, '
            'cast(ag_login_id as varchar2(100)) '
            'from ag_login '
            'where elevation is null '
            'and cannot_geocode is null'
        )

        logins = self.dynamicMetadataSelect(sql)

        row_counter = 0
        for row in logins:
            row_counter += 1
            if limit is not None and row_counter > limit:
                break

            ag_login_id = row[4]
            # Attempt to geocode
            address = '{0} {1} {2} {3}'.format(row[0], row[1], row[2], row[3])
            encoded_address = urllib.urlencode({'address': address})
            url = '/maps/api/geocode/json?{0}&sensor=false'.format(
                encoded_address)

            r = self.getGeocodeJSON(url)

            if r in ('unknown_error', 'not_OK', 'no_results'):
                # Could not geocode, mark it so we don't try next time
                self.updateGeoInfo(ag_login_id, '', '', '', 'y')
                continue
            elif r == 'over_limit':
                # If the reason for failure is merely that we are over the
                # Google API limit, then we should try again next time
                # ... but we should stop hitting their servers, so raise an
                # exception
                raise GoogleAPILimitExceeded("Exceeded Google API limit")

            # Unpack it and write to DB
            lat, lon = r

            encoded_lat_lon = urllib.urlencode(
                {'locations': ','.join(map(str, [lat,lon]))})

            url2 = '/maps/api/elevation/json?{0}&sensor=false'.format(
                encoded_lat_lon)
            
            r2 = self.getElevationJSON(url2)

            if r2 in ('unknown_error', 'not_OK', 'no_results'):
                # Could not geocode, mark it so we don't try next time
                self.updateGeoInfo(ag_login_id, '', '', '', 'y')
                continue
            elif r2 == 'over_limit':
                # If the reason for failure is merely that we are over the
                # Google API limit, then we should try again next time
                # ... but we should stop hitting their servers, so raise an
                # exception
                raise GoogleAPILimitExceeded("Exceeded Google API limit")

            elevation = r2

            self.updateGeoInfo(ag_login_id, lat, lon, elevation, '')

    def getMapMarkers(self):
        con = self.getMetadataDatabaseConnection()

        results = con.cursor()
        con.cursor().callproc('ag_get_map_markers', [results])

        # zipcode, latitude, longitude, marker_color
        return [(row[0], row[1], row[2], row[3]) for row in results]

    def getGeocodeJSON(self, url):
        conn = httplib.HTTPConnection('maps.googleapis.com')
        success = False
        num_tries = 0
        while num_tries < 2 and not success:
            conn.request('GET', url)
            result = conn.getresponse()

            # Make sure we get an 'OK' status
            if result.status != 200:
                return 'not_OK'

            data = json.loads(result.read())

            # if we're over the query limit, wait 2 seconds and try again,
            # it may just be that we're submitting requests too fast
            if data.get('status', None) == 'OVER_QUERY_LIMIT':
                num_tries += 1
                sleep(2)
            elif data.has_key('results'):
                success = True
            else:
                return 'unknown_error'

        conn.close()

        # if we got here without getting an unknown_error or succeeding, then
        # we are over the request limit for the 24 hour period
        if not success:
            return 'over_limit'

        # sanity check the data returned by Google and return the lat/lng
        if len(data['results']) == 0:
            return 'no_results'

        geometry = data['results'][0].get('geometry', {})
        location = geometry.get('location', {})
        lat = location.get('lat', {})
        lon = location.get('lng', {})

        if not lat or not lon:
            return 'unknown_error'

        return (lat, lon)

    def getElevationJSON(self, url):
        """Use Google's Maps API to retrieve an elevation

        url should be formatted as described here:
        https://developers.google.com/maps/documentation/elevation/#ElevationRequests

        The number of API requests is limited to 2500 per 24 hour period.
        If this function is called and the limit is surpassed, the return value
        will be "over_limit".  Other errors will cause the return value to be
        "unknown_error".  On success, the return value is the elevation of the
        location requested in the url.
        """
        conn = httplib.HTTPConnection('maps.googleapis.com')
        success = False
        num_tries = 0
        while num_tries < 2 and not success:
            conn.request('GET', url)
            result = conn.getresponse()

            # Make sure we get an 'OK' status
            if result.status != 200:
                return 'not_OK'

            data = json.loads(result.read())

            # if we're over the query limit, wait 2 seconds and try again,
            # it may just be that we're submitting requests too fast
            if data.get('status', None) == 'OVER_QUERY_LIMIT':
                num_tries += 1
                sleep(2)
            elif data.has_key('results'):
                success = True
            else:
                return 'unknown_error'

        conn.close()

        # if we got here without getting an unknown_error or succeeding, then
        # we are over the request limit for the 24 hour period
        if not success:
            return 'over_limit'

        # sanity check the data returned by Google and return the lat/lng
        if len(data['results']) == 0:
            return 'no_results'

        elevation = data['results'][0].get('elevation', {})

        if not elevation:
            return 'unknown_error'

        return elevation
        
    def updateGeoInfo(self, ag_login_id, lat, lon, elevation, cannot_geocode):
        con = self.getMetadataDatabaseConnection()
        con.cursor().callproc(
            'ag_update_geo_info',
            [ag_login_id, lat, lon, elevation, cannot_geocode]
        )

    def addBruceWayne(self, ag_login_id, participant_name):
        con = self.getMetadataDatabaseConnection()
        con.cursor().callproc('ag_insert_bruce_wayne', [ag_login_id, participant_name])

    def handoutCheck(self, username, password):
        con = self.getMetadataDatabaseConnection()
        is_handout = 'n'
        result = con.cursor().callproc('ag_is_handout', [is_handout, username, password])
        is_handout = result[0]

        return is_handout.strip()

    def checkPirntResults(self, username, password):
        con = self.getMetadataDatabaseConnection()
        printr = 'N'
        result = con.cursor().callporc('ag_print_result',
                                       [printr, username, password])
        printr = result[0]
        return printr.strip()

    def checkBarcode(self, barcode):
        # return a tuple consists of:
        # site_sampled, sample_date, sample_time, participant_name,
        # environment_sampled, notes, etc (please refer to
        # ag_check_barcode_status.sql).
        con = self.getMetadataDatabaseConnection()
        results = con.cursor()
        con.cursor().callproc('ag_check_barcode_status', [barcode, results])
        barcode_details = results.fetchall()
        if barcode_details:
            return barcode_details[0]
        else: # if the barcode does not exist in database
            return ()

    def updateAGSurvey(self, ag_login_id, participant_name, field, value):
        con = self.getMetadataDatabaseConnection()
        # Make sure no single quotes get passed as it will break the sql string
        value = str(value).replace("'", "''")
        participant_name = str(participant_name).replace("'", "''")
        sql = """
        update ag_human_survey set {0} = '{1}' where ag_login_id = '{2}' and participant_name = '{3}'
        """.format(field, value, ag_login_id, participant_name)
        con.cursor().execute(sql)
        sql = ('commit')
        con.cursor().execute(sql)

    def getAGStats(self):
        # returned tuple consists of:
        # site_sampled, sample_date, sample_time, participant_name, environment_sampled, notes 
        con = self.getMetadataDatabaseConnection()
        results = con.cursor()
        con.cursor().callproc('ag_stats', [results])
        ag_stats = results.fetchall()
        
        return ag_stats


    def updateAKB(self, barcode, moldy, overloaded, other, other_text, date_of_last_email):
        """ Update ag_kit_barcodes table.
        """
        con = self.getMetadataDatabaseConnection()
        con.cursor().callproc('update_akb', [barcode, moldy, overloaded, other, other_text, date_of_last_email])

    def getAGKitbyEmail(self, email):
        """Returns a list of kitids based on email

        email is email address of login
        returns a list of kit_id's associated with the email or an empty list
        """
        con = self.getMetadataDatabaseConnection()
        results = con.cursor()
        con.cursor().callproc('ag_get_kit_id_by_email', [email.lower(), results])
        kit_ids = []
        for row in results:
            kit_ids.append(row[0])
        return kit_ids

    def ag_set_pass_change_code(self, email, kitid, pass_code):
        """updates ag_kit table with the supplied pass_code

        email is email address of participant
        kitid is supplied_kit_kd in the ag_kit table
        pass_code is the password change verfication value
        """
        con=self.getMetadataDatabaseConnection()
        con.cursor().callproc('ag_set_pass_change_code', [email, kitid, pass_code])

    def ag_update_kit_password(self, kit_id, password):
        """updates ag_kit table with password

        kit_id is supplied_kit_id in the ag_kit table 
        password is the new password
        """
        con=self.getMetadataDatabaseConnection()
        con.cursor().callproc('ag_update_kit_password', [kit_id, password])

    def ag_verify_kit_password_change_code(self, email, kitid, passcode):
        """returns true if it still in the password change window

        email is the email address of the participant
        kitid is the supplied_kit_id in the ag_kit table
        passcode is the password change verification value
        """
        con = self.getMetadataDatabaseConnection()
        results = con.cursor()
        con.cursor().callproc('ag_verify_password_change_code', [email, kitid, passcode, results])
        isgood = results.fetchone()
        return isgood is not None and isgood[0] == 1

    def getBarcodesByKit(self, kitID):
        """Returns a list of barcodes in a kit

        kitID is the supplied_kit_id from the ag_kit table
        """
        con = self.getMetadataDatabaseConnection()
        results = con.cursor()
        con.cursor().callproc('ag_get_barcodes_by_kit', [kitID, results])
        barcodes = [row[0] for row in results]
        return barcodes
<|MERGE_RESOLUTION|>--- conflicted
+++ resolved
@@ -230,12 +230,8 @@
         con = self.getMetadataDatabaseConnection()
         con.cursor().callproc('ag_reassign_barcode', [ag_kit_id, barcode])
 
-<<<<<<< HEAD
-    def addAGKit(self, ag_login_id, kit_id, kit_password, swabs_per_kit, kit_verification_code, printresults):
-        con = self.getMetadataDatabaseConnection()
-        con.cursor().callproc('ag_insert_kit', [ag_login_id, kit_id, kit_password, swabs_per_kit, kit_verification_code, printresults])
-=======
-    def addAGKit(self, ag_login_id, kit_id, kit_password, swabs_per_kit, kit_verification_code):
+    def addAGKit(self, ag_login_id, kit_id, kit_password, swabs_per_kit,
+                 kit_verification_code, printresults='N'):
         """
         return values
         1:  success
@@ -243,13 +239,13 @@
         """
         con = self.getMetadataDatabaseConnection()
         try:
-            con.cursor().callproc('ag_insert_kit', [ag_login_id, kit_id, 
-                                  kit_password, swabs_per_kit, 
-                                  kit_verification_code])
+            con.cursor().callproc('ag_insert_kit', [ag_login_id, kit_id,
+                                  kit_password, swabs_per_kit,
+                                  kit_verification_code,
+                                  printresults])
         except cx_Oracle.IntegrityError:
             return -1
         return 1
->>>>>>> 85097eb2
 
     def updateAGKit(self, ag_kit_id, supplied_kit_id, kit_password, swabs_per_kit, kit_verification_code):
         con = self.getMetadataDatabaseConnection()
