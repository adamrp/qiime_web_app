--- conflicted
+++ resolved
@@ -326,12 +326,7 @@
         barcodes = []
         con.cursor().callproc('ag_get_environmental_samples', [ag_login_id, results])
         for row in results:
-<<<<<<< HEAD
             data = {'barcode':row[0], 'site_sampled':row[1], 'sample_date':row[2], 'sample_time':row[3], 'notes':row[4], 'status':row[5]}
-=======
-            data = {'barcode':row[0], 'site_sampled':row[1], 'sample_date':row[2], 'sample_time':row[3], 
-                'notes':row[4], 'status':row[5]}
->>>>>>> 5848e57e
             barcodes.append(data)
 
         return barcodes
