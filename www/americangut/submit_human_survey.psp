<%
AG_CONSENT_TEXT = """
MAIN CONSENT TO PARTICIPATE IN A RESEARCH STUDY
Study Title: American Gut Project

Principal Investigator: Rob Knight
Key Personnel:

	Name: Rob Knight
	Role: Principal Investigator
	Department: Biofrontiers Institute/HHMI
	Phone Number: 303-492-1984
	E-mail: Rob.Knight@colorado.edu

	Name: Gail Ackermann
	Role: Co-I
	Department: Biofrontiers Institute
	Phone Number: 303-492-7506
	E-mail: Gail.Ackermann@colorado.edu

	Name: Noah Fierer
	Role: Co-I
	Department: CIRES
	Phone Number: 303-492-5615
	E-mail: Noah.Fierer@Colorado.edu

	Name: Matthew Gebert
	Role: Research Assistant
	Department: Biofrontiers Institute
	Phone Number: 303-492-6725
	E-mail: Matthew.Gebert@colorado.edu

	Name: Donna Berg-Lyons
	Role: Research Assistant
	Department: Biofrontiers Institute
	Phone Number: 303-492-6725
	E-mail: Donna.Lyons@colorado.edu

	Name: Antonio González Peña
	Role: Post-Doctoral Research Assistant
	Department: Biofrontiers Institute
	Phone Number: 303-492-6725
	E-mail: Antonio.Pena@colorado.edu

Your participation in this research study is voluntary. Please think about the information below carefully. Feel free to ask questions before making your decision whether or not to participate. If you decide to participate, you will be asked to sign this form electronically and will receive a copy of the form by email at the address you supplied when you signed up for the study.
	1.	Purpose and Background 

	Trillions of microorganisms live on and within the human body, which is colonized at birth and continuously inhabited throughout a person’s lifetime. Our resident microbes occupy many body habitats, including the skin and mucosal surfaces, and the gastrointestinal tract. Our microbial symbionts are largely harmless or beneficial; for example, we rely on our gut microbiota to aid in nutrition, resist pathogens, and educate our immune system. We would like to survey a large number of volunteers from the US and other countries including all body types, all dietary preferences and both healthy and unhealthy people to more clearly define the range of these microbial communities. We are interested in learning whether people with similar age, diet, environment, family, pets, body weight, or other features, also have similar microorganisms. To accomplish this we will ask you to sample up to 5 sites on your body (skin – including left and right palms and forehead, saliva and stool) using polyester tipped swabs that will be sent to you at the address you provide with instructions on how to obtain the samples, instructions for safely returning the samples to us and a pre-addressed envelope for returning the samples to us through FedEx or the mail service. You will also be asked to complete the questionnaire online that includes questions about age, diet, environment, family, pets, body weight and current health status. You will be asked to use a website to determine your average intake of fat, protein, carbohydrates, vegetables and grains. The samples will have a code label attached to them so that we can identify who sent them to us but no personally identifying information. Some people will be asked to keep a food diary detailing everything they eat and drink every day for up to 6 months. We may also request additional skin, saliva and stool samples from certain participants that are of particular interest because of their health status and/or dietary preferences (a maximum of 7 times). We anticipate that the entire study will be completed in 5 years. When the results are available for your samples we will provide you with an easy to understand summary of the microbial communities of your body and a summary of the combined results of other participants for comparison. We anticipate that the results for your samples will be available within 3-6 months of receipt in the laboratory. These results will be sent to you by email. We are requesting that you contribute funding to the project at a level that is commensurate with the number of swabs and the kinds of tests you are requesting. The basic package covers a single fecal swab.

	2.	Study Tasks and Procedures 

	If you agree to participate in this study you will be asked to donate samples ,to complete a questionnaire and to provide updated personal information. We will send you a sample kit that includes the swabs (which are individually wrapped in plastic and include a plastic sleeve for returning the sample to us), coded labels for the sample tubes, the questionnaire and a prepaid FedEx envelope to return the samples to us for analysis. Samples will include :

		1.	Stool (fecal) by collecting a smear from used bathroom tissue using a sterile polyester-tip swab
		2.	Saliva using a sterile polyester-tip swab inserted into the mouth and sampling the surface of the tongue or inside of your cheek
		3.	Skin using a sterile polyester-tip swab. Examples of areas of skin that may be swabbed include the forehead, and left and right palms.

	 	 After you submit your first set of samples, we may ask you to donate additional samples (up to 7 times) if you belong to a group that has specific diet, disease or age considerations. You will be contacted by email if we would like to repeat the sampling. Some participants will be asked to provide a detailed food diary that includes a list of everything you eat and drink every day for up to 6 months. If this is required we will contact you by email to confirm that you are willing to contribute this information. Description of Surveys/Questionnaires/Interview Questions You will be asked questions about your general personal information (name, age, sex, height, weight, ethnicity, place of birth current ZIP code. We will ask if you recently moved and where you moved from. We will ask questions about general diet information (including whether you follow a special diet, if you have food allergies, whether you have cultural or religious food restrictions). Other questions address whether you have pets and the type of contact you have with these pets and your relationship to other people in this study. There is a section on health information including a history of allergies/asthma, if you suffer from migraines and if you have a history of irritable bowel disease. The questionnaire also asks you to complete a food log to assess the amount of protein, fat, carbohydrate, grains and vegetables in your diet. For this we suggest that you contact a free website that will allow you to estimate these amounts. Some participants may be asked to keep a detailed food diary for up to 6 months listing all the foods they eat and drink in a day.

	3.	Duration 

	We anticipate that participant time commitment for sampling will be less than 15 minutes; to complete the questionnaire online will take no more than 45 minutes; and completing the food diary should take no more than 10 minutes/day. The study will be conducted over a maximum period of 5 years to include all the people we are requesting permission to sample. We anticipate that results will be available within 3-6 months of sample receipt.

	4.	Study Withdrawal 

	Taking part in this study is completely voluntary. You do not have to participate if you don't want to. You may also leave the study at any time. If you leave the study before it is finished, there will be no penalty to you, and you will not lose any benefits to which you are otherwise entitled. To withdraw from the study send email to the American Gut Project using the email address you used to contact us about the study and include your access code so that we can delete your records.

	5.	Risks and Discomforts 

	There are no foreseeable risks for participating in this study. You should be aware that the samples you submit are not anonymous but we will make every effort to ensure that they remain confidential. The only staff associated with the study that will have access to confidential information (your name and address) will be those responsible for shipping the sample kit and questionnaire to you. When the samples are returned they will have an associated code but no personally identifiable information.

	6.	Benefits 

	You may not receive any direct benefit from taking part in this study other than you or your child’s intrinsic interest in the scientific outcome.

	7.	Confidentiality

	 We will make every effort to maintain the privacy of the data you provide. All data will transferred electronically to a secure database stored on a server (the beast) in a CU card access-controlled server room. There is no public accessibility to this server without VPN and a password. The information will be assigned to a code that will be used as part of your electronic signature. The code key will be kept in a locked cabinet separate from the data. Following the conclusion of the study we will destroy the hard copies via shredding and recycling. All other data including all electronic data will be de-identified (coded). These are some reasons that we may need to share the information you give us with others:
		◦	If it is required by law.
		◦	If we think you or someone else could be harmed.
		◦	Sponsors, government agencies or research staff sometimes look at forms like this and other study records. They do this to make sure the research is done safely and legally. Organizations that may look at study records include:
			▪	Office for Human Research Protections or other federal, state, or international regulatory agencies
			▪	The University of Colorado Boulder Institutional Review Board
			▪	The sponsor or agency supporting the study: Howard Hughes Medical Institute and American Gut Project through Indiegogo (an independent crowd-sourcing organization.

	8.	Compensation

	 You will not receive any compensation for participating in this research.

	9.	Participant Rights

	 Taking part in this study is your choice. You may choose either to take part or not take part in the study. If you decide to take part in this study, you may leave the study at any time. No matter what decision you make, there will be no penalty to you in any way. You will not lose any of your regular benefits. We will tell you if we learn any new information that could change your mind about being in this research study. For example, we will tell you about information that could affect your health or well-being.

	10.	If You are Injured 

	Please call Rob Knight at 303-492-1984 or email Rob Knight.

	12.	Contacts and Questions

	For questions, concerns, or complaints about this study, please call Rob Knight at 303-492-1984 or email Rob Knight.
	If you are injured as a result of participating in this study or for questions about a study-related injury, please call Rob Knight at 303-492-1984 or email Rob Knight
	If you have questions about your rights as a research study participant, you can call the Institutional Review Board (IRB). The IRB is independent from the research team. You can contact the IRB if you have concerns or complaints that you do not want to talk to the study team about. The IRB phone number is (303) 735-3702.
"""


from data_access_connections import data_access_factory
from enums import *
from utils.mail import send_email

from utils.psp_utils import format_submit_form_to_fusebox_string

ag_data_access = data_access_factory(ServerConfig.data_access_type, 'american_gut') 
sess = Session.Session(req)

message = ""

# Insert the new row
participant_email = form['participant_email']
participant_name = form['participant_name']
ag_login_id = sess['user_data']['web_app_user_id']

# Clear any old data for this participant
ag_data_access.deleteAGParticipant(ag_login_id, participant_name)

# Create the new participant if it doesn't exist (merges)
ag_data_access.addAGHumanParticipant(ag_login_id, form['participant_name'])

# Define the multiples
multiples = set(['supplements_', 'dietrestrictions_', 'travel_location_', 'travel_duration_', \
	'related_participant_', 'relation_', 'pet_', 'pet_location_', 'pet_contact_', 'antibiotic_med_', \
	'generalmeds_', 'diabetes_medications_', 'migraine_medication_'])

# Add/update all of the data
for f in form:
	# Skip submit buttons
	if f.startswith('submit'):
		continue

	form_value = form[f].replace("'", "''")
	#req.write('{0}: "{1}"<br/>\n'.format(f, form_value)
	try:
		# Log the entry in the general table
		ag_data_access.addAGGeneralValue(ag_login_id, participant_name, f, form_value)
	except Exception, e:
		req.write('Failed to add to general table.<br/>\n')
		req.write('Failed to insert field "{0}" with value "{1}"<br/>\n'.format(f, form_value))
		req.write(str(e) + '<br/>\n')

	try:
		# Already inserted
		if f == 'participant_name':
			continue

		for m in multiples:
			if f.startswith(m):
				#req.write('write multiple for {0}<br/>\n'.format(f))
				ag_data_access.insertAGMultiple(ag_login_id, participant_name, f, form_value)
				break
		else:
				#req.write('write single for {0}<br/>\n'.format(f))
				ag_data_access.addAGSingle(ag_login_id, participant_name, f, form_value, 'ag_human_survey')
	except Exception, e:
		req.write('\n\nFailed to insert field "{0}" with value "{1}"<br/>\n'.format(f, form_value))
		req.write(str(e) + '<br/>\n')

SUBJECT = "American Gut Consent Form"
MESSAGE = """
--------------------------------------------------------------------------------
Consent Form:

%s

--------------------------------------------------------------------------------
""" % AG_CONSENT_TEXT

try:
    send_email(MESSAGE, SUBJECT, participant_email)
    message+="Consent form successfully sent to: %s.<br/>" % participant_email
except:
    message+=("There was a problem sending you the consent form. Please contact"
        " us directly at <a href=&quot;mailto:info@americangut.org&quot;>"
        "info@americangut.org</a>.<br/>")

# default message to display upon redirect to portal
<<<<<<< HEAD
message=("%s successfully added as a participant! " % participant_name)
=======
message+=("%s successfully added as a participant! If you have not "
    "already done so, please confirm your identity and kit barcodes. "
    "Then, you may assign samples to participants." % participant_name)
>>>>>>> 50c9fd87

# Assuming nothing exploded... back to the portal
req.write(format_submit_form_to_fusebox_string(page='portal.psp', message=message))
#UNINDENT
%><|MERGE_RESOLUTION|>--- conflicted
+++ resolved
@@ -202,13 +202,7 @@
         "info@americangut.org</a>.<br/>")
 
 # default message to display upon redirect to portal
-<<<<<<< HEAD
-message=("%s successfully added as a participant! " % participant_name)
-=======
-message+=("%s successfully added as a participant! If you have not "
-    "already done so, please confirm your identity and kit barcodes. "
-    "Then, you may assign samples to participants." % participant_name)
->>>>>>> 50c9fd87
+message+=("%s successfully added as a participant! " % participant_name)
 
 # Assuming nothing exploded... back to the portal
 req.write(format_submit_form_to_fusebox_string(page='portal.psp', message=message))
