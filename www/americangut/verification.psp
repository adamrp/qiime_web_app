--- conflicted
+++ resolved
@@ -12,88 +12,53 @@
 ag_login_id = sess['user_data']['web_app_user_id']
 barcodes_fp = sess['resources']['barcode_images_fp']
 
-# requires barcode as string 3 times and then the filepath to the image, then
+# requires barcode as string 5 times and then the filepath to the image, then
 # the barcode as a string 1 more time
 BARCODE_ROW = '''
-                <tr>
-                
-                <td><input type="checkbox" id="barcode_%s" name="barcode_%s"></input></td>
-                <td>%s</td>
-                <td><img src='%s' height="70px" width="141px" title="please verify this barcode: %s"></td>
-                
-                </tr>
+    <table width="30%%" id="barcode_%s" name="barcode_%s">
+        <tr>
+        <td><input type="checkbox" id="barcode_%s" name="barcode_%s"></input></td>
+        <td>%s</td>
+        <td><img src="%s" height="70px" width="141px" title="please verify this barcode: %s"></td>
+        </tr>
+    </table>
 '''
 
 # selects from database unverified kits for the current user
 query = ("select supplied_kit_id from ag_kit where ag_login_id ='%s' "
-         "and kit_verified = 'n'") % ag_login_id
+         "and kit_verified = 'n' and rownum = 1" % ag_login_id)
 
-for supplied_kit_id in ag_data_access.dynamicMetadataSelect(query):
-    #indent
+supplied_kit_id = ag_data_access.dynamicMetadataSelect(query).next()
+if supplied_kit_id:
+    supplied_kit_id = supplied_kit_id[0]
+    #INDENT
 %>
 
 <div id="content" class="content">
     <h2>Verify your identity and kit barcode(s)</h2>
     <div class="lefta clearfix formdiv" id="verification">
-<<<<<<< HEAD
-        <form method="post" action="fusebox.psp">
-            
-<%
-    req.write('<h3>Kit ID: %s</h3>\n' % supplied_kit_id)
-    req.write('<h4>Please enter the verification code sent to your email '
-              'address <a href="#" class="help" title="If you did not '
-              'recieve a verification code in your email from American '
-              'Gut, please check your spam folder. If you still can not '
-              'find it, contact info@americangut.org">(?)</a></h4>'
-              '<input type="text" id="verification_code_%s" '
-              'name="verification_code_%s"></input>' % (supplied_kit_id,
-                                                        supplied_kit_id))
-    # ENDIF
-%>
-            <h4>Please verify that the barcode(s) on the sample tube(s) you received in the mail match the barcode(s) here <a href="barcode_popup.psp" target="_blank" class="help" title="">(?)</a></h4>
+        <form name="verification_submit" id="verification_submit" method="post" action="fusebox.psp">
+            <h3>Kit ID: <%= supplied_kit_id %></h3>
+            <h4>Please enter the verification code sent to your email address <a href="#" class="help" title="If you did not recieve a verification code in your email from American Gut, please check your spam folder. If you still can not find it, contact info@americangut.org">(?)</a></h4>
+            <input type="text" name="email_verification_code" id="email_verification_code"></input>
+            <h4>Please verify that the barcode(s) you received in the mail match the barcode(s) here <a href="barcode_popup.psp" target="_blank" class="help" title="">(?)</a></h4>
             <table width="30%">
 <%
-#TODO: delete test data, use query instead
     query = ("select B.barcode, B.sample_barcode_file "
          "from AG_KIT A join AG_KIT_BARCODES B on A.AG_KIT_ID = B.AG_KIT_ID "
          "where A.AG_LOGIN_ID = '%s'" % ag_login_id)
 
-#    test_data = [('000001000', '000001000.jpg'),
-#                 ('723654113', '723654113.jpg'),
-#                 ('123456789', '123456789.jpg'),
-#                 ('983475981', '983475981.jpg'),
-#                 ('174050500', '174050500.jpg'),
-#                 ('575885848', '575885848.jpg'),
-#                 ('090998092', '090998092.jpg')]
 
     for barcode,sample_barcode_file in ag_data_access.dynamicMetadataSelect(query):
-#    for barcode, sample_barcode_file in test_data:
         barcode_image_fp = os.path.join(barcodes_fp, sample_barcode_file)
-        req.write(BARCODE_ROW % (barcode, barcode, barcode, barcode_image_fp,
-                                 barcode))
+        req.write(BARCODE_ROW % (barcode, barcode, barcode, barcode, barcode,
+            barcode_image_fp, barcode))
     #END FOR
 %>
-            </table>
-            <br>
-            <div class="center">
-            <input type="submit" value="Verify" />
-            <input type="hidden" id="page" name="page" value="process_verification.psp">
-=======
-        <form name="verification_submit" id="verification_submit" method="post" action="fusebox.psp">
-            <h4>Please enter the verification code sent to your email address <a href="#" class="help" title="If you did not recieve a verification code in your email from American Gut, please check your spam folder. If you still can not find it, contact info@americangut.org">(?)</a></h4>
-            <input type="text" name="email_verification_code" id="email_verification_code"></input>
-            <h4>Please verify that the barcode(s) you received in the mail match the barcode(s) here <a href="barcode_popup.psp" target="_blank" class="help" title="">(?)</a></h4>
-            <table width="30%" id="barcode_000001000" name="barcode_000001000">
-                <tr>
-                <td><input type="checkbox" id="barcode_000001000" name="barcode_000001000"></input></td>
-                <td>000001000</td>
-                </tr>
-            </table>
             <br>
             <div class="center">
             <input type="button" value="Verify" id="submit_form" onclick="validateVerification()"/>
             <input type="hidden" id="page" name="page" value="portal.psp">
->>>>>>> 0c904b3e
             </div>
         </form>
         <br>
