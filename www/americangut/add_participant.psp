--- conflicted
+++ resolved
@@ -44,14 +44,11 @@
 ag_login_id = ag_data_access.dynamicMetadataSelect(sql).fetchone()[0]
 sql = "select swabs_per_kit, verification_code from ag_handout_kits where kit_id = '{0}'".format(kit_id)
 swabs_per_kit, kit_verification_code = ag_data_access.dynamicMetadataSelect(sql).fetchone()
-<<<<<<< HEAD
-ag_data_access.addAGKit(ag_login_id, kit_id, password, swabs_per_kit, kit_verification_code, printresults)
-=======
 success = ag_data_access.addAGKit(ag_login_id, kit_id, password,
-                                  swabs_per_kit, kit_verification_code)
+                                  swabs_per_kit, kit_verification_code,
+                                  printresults)
 if success == -1:
     psp.redirect('db_error.psp?msg=regkit')
->>>>>>> 85097eb2
 
 # Add the barcodes
 sql = "select cast(ag_kit_id as varchar(100)) from ag_kit where supplied_kit_id = '{0}' and rownum = 1".format(kit_id)
