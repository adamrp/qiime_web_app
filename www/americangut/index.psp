--- conflicted
+++ resolved
@@ -286,16 +286,6 @@
 		<div class="left menuwrapper">
         <div id="cssmenu">
 			<ul>
-<<<<<<< HEAD
-                <li><a href="FAQ.psp#faq0" target="_blank">American Gut 101</a></li>
-                <li><a href="https://fundrazr.com/campaigns/4Tqx5">Join the Project</a></li>
-                <li><a href="http://goo.gl/Jdh1cZ" target="_blank">Preliminary Results</a></li>
-                <li class="has-sub"><a><span>Participant Resources</span></a>
-                    <ul>
-                        <li><a href="FAQ.psp" target="_blank">FAQ</a></li>
-                        <li><a href="img/full_instructions.pdf" target="_blank">Kit Instructions</a></li>
-                        <li class="last"><a href="international_shipping.psp?lan=en" target="_blank">International Shipping</a><a  href="international_shipping.psp?lan=es" target="_blank"> (es)</a></li>
-=======
                 <li><a href="FAQ.psp#faq0">American Gut 101</a></li>
                 <li><a href="https://fundrazr.com/campaigns/4Tqx5" target="_blank">Join the Project</a></li>
                 <li><a href="http://goo.gl/Jdh1cZ" target="_blank">Preliminary Results</a></li>
@@ -305,7 +295,6 @@
                         <li><a href="img/full_instructions.pdf" target="_blank">Kit Instructions</a></li>
                         <li><a href="international_shipping.psp?lan=en">International Shipping</a></li>
                         <li class="last"><a  href="international_shipping.psp?lan=es">International Shipping (Espa&ntilde;ol)</a></li>
->>>>>>> f17b8493
                     </ul>
                 </li>
 			</ul>
