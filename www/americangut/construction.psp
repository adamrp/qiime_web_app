--- conflicted
+++ resolved
@@ -25,24 +25,6 @@
 			        <li><a href="http://www.indiegogo.com/projects/american-gut"><img class="icon" src="/qiime/img/purchase_icon.png">Sign Up</a></li>
 			        <li><a href="http://americangut.org"><img class="icon" src="/qiime/img/what_icon.png">What is American Gut</a></li>
 				</ul>
-
-<<<<<<< HEAD
-<br>
-<div class="left menuwrapper">
-	<ul class="menu">
-		<!-- <li><a href=""><img class="icon" src="/qiime/img/mail_icon.png">Notify me when the site is live!</a></li>-->
-        <li><a href="http://www.indiegogo.com/projects/american-gut"><img class="icon" src="/qiime/img/purchase_icon.png">Join the project!</a></li>
-        <li><a href="http://americangut.org"><img class="icon" src="/qiime/img/what_icon.png">What is American Gut</a></li>
-	</ul>
-</div>
-<div id="content" class="right content">
-<img src="img/ag_construction.png">
-<br>
-<p class="construction_text">The participant login page for the American Gut Project is currently under construction while we test to ensure your anonymity and privacy.</p> <p class="construction_text">Please check back in a few days.</p><p class="construction_text">Contact <a href="mailto:info@americangut.org">us</a> if you have any questions!</p>
-</div>
-
-<%@ include file="footer.psp" %>
-=======
 				<!-- SAMPLE LOCATIONS -->
 				<div style="height:150px; width:90%; margin:10px;">
 <%
@@ -59,9 +41,7 @@
 			<div id="content" class="content">
 				<img src="img/ag_construction.png">
 				<br>
-				<p class="construction_text">The participant login page for the American Gut Project is currently under construction 
-				while we test to ensure your anonymity and privacy.</p> <p class="construction_text"> We will notify all participants 
-				when the site is live.</p>
+<p class="construction_text">The participant login page for the American Gut Project is currently under construction while we test to ensure your anonymity and privacy.</p> <p class="construction_text">Please check back in a few days.</p><p class="construction_text">Contact <a href="mailto:info@americangut.org">us</a> if you have any questions!</p>
 			</div>
 
 			
@@ -69,5 +49,4 @@
 		</div>
 
 	</body>
-</html>
->>>>>>> b1770fc3
+</html>