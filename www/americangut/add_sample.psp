--- conflicted
+++ resolved
@@ -7,10 +7,7 @@
 <h2>Add a New Sample for <%=participant_name%></h2>
 
 <form id="add_sample" method="post" action="sample_submit.psp">
-<<<<<<< HEAD
-=======
     <input type="hidden" name="participant_name" value="<%=participant_name%>"/>
->>>>>>> 9bf51fac
     <table width="100%">
         <tr>
         <td width="20%"></td>
@@ -25,16 +22,12 @@
                     <td>Choose the barcode from your kit that corresponds to the sample you are logging.</p><p>It is very important that the sample barcode matches <strong>exactly</strong> for downstream analysis steps.</td>
                     <td>
                         <select name="barcode" id="barcode">
-<<<<<<< HEAD
-                            <option>000001000</option>
-=======
 <%
 barcodes = ag_data_access.dynamicMetadataSelect("select akb.barcode from ag_kit_barcodes akb inner join ag_kit ak on akb.ag_kit_id = ak.ag_kit_id where ak.ag_login_id = '{0}'".format(ag_login_id))
 for barcode in barcodes:
     req.write('<option>{0}</option>'.format(barcode[0]))
 # end for
 %>                        
->>>>>>> 9bf51fac
                         </select>
                     </td>
                 </tr>
