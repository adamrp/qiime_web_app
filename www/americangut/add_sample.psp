<%
<<<<<<< HEAD
page = 'add_sample_{0}.psp'.format(form['sample_type'])
code = parse(page, sess['document_root'])
exec(code)
%>
=======
ag_login_id = sess['user_data']['web_app_user_id']
participant_name = form['participant_name']
%>

<div id="content" class="content">
<h2>Add a New Sample for <%=participant_name%></h2>

<form id="add_sample" name="add_sample" method="post" action="sample_submit.psp">
    <input type="hidden" name="participant_name" value="<%=participant_name%>"/>
    <table width="100%">
        <tr>
        <td width="20%"></td>
        <td>
        <div class="lefta">
            <table id="survey" width="100%">
                <colgroup>
                       <col span="1" style="width: 50%;">
                       <col span="1" style="width: 50%;">
                </colgroup>
                <tr>
                    <td>Choose the barcode from your kit that corresponds to the sample you are logging.</p>
                    <p>It is very important that the sample barcode matches <strong>exactly</strong> for downstream analysis steps.</td>
                    <td>
                        <select tabindex="1" name="barcode" id="barcode">
<%
barcodes = ag_data_access.getAvailableBarcodes(ag_login_id)
for barcode in barcodes:
    req.write('<option>{0}</option>'.format(barcode))
# end for
%>                        
                        </select>
                    </td>
                </tr>
                <tr>
                    <td>Site sampled</td>
                    <td>
                        <select tabindex="2" name="sample_site" id="sample_site">
                            <option>Stool</option>
                            <option>Mouth</option>
                            <option>Right hand</option>
                            <option>Left hand</option>
                            <option>Forehead</option>
                        </select>
                    </td>
                </tr>
                <tr>
                    <td>Date</td>
                    <td><input tabindex="3" type="text" name="sample_date" id="sample_date" class="small_text" /> mm/dd/yyyy</td>
                    <script>
                      $(function() {
                        $( "#sample_date" ).datepicker({
                                changeMonth: true,
                                minDate:'-1m',
                                maxDate: '+0m',
                                onSelect: function(dateText, inst) {
                                    $(this).focus();
                                }
                        });
                      });
                    </script>
                </tr>
                <tr>
                    <td>Time</td>
                    <td>
                        <input tabindex="4" type="text" id="sample_time" name="sample_time" class="small_text" /> hh:mm
                    </td>
                    <script>
                      $(function() {
                        $( "#sample_time" ).timepicker({
                            showPeriod: true,
                            showLeadingZero: true,
                            onSelect: function(dateText, inst) {
                                $(this).focus();
                            }
                        });
                      });
                    </script>
                </tr>
            </table>
            </div>
            <table id="survey" width="100%">
                <tr>
                    <td>
                    <input type="button" value="Add Sample" onclick="verifyAddSample()">
                    </td>
                </tr>
            </table>
        </td>
        <td width="20%"></td>
        </tr>
    </table>
</form>
>>>>>>> f59749db
<|MERGE_RESOLUTION|>--- conflicted
+++ resolved
@@ -1,100 +1,5 @@
 <%
-<<<<<<< HEAD
 page = 'add_sample_{0}.psp'.format(form['sample_type'])
 code = parse(page, sess['document_root'])
 exec(code)
-%>
-=======
-ag_login_id = sess['user_data']['web_app_user_id']
-participant_name = form['participant_name']
-%>
-
-<div id="content" class="content">
-<h2>Add a New Sample for <%=participant_name%></h2>
-
-<form id="add_sample" name="add_sample" method="post" action="sample_submit.psp">
-    <input type="hidden" name="participant_name" value="<%=participant_name%>"/>
-    <table width="100%">
-        <tr>
-        <td width="20%"></td>
-        <td>
-        <div class="lefta">
-            <table id="survey" width="100%">
-                <colgroup>
-                       <col span="1" style="width: 50%;">
-                       <col span="1" style="width: 50%;">
-                </colgroup>
-                <tr>
-                    <td>Choose the barcode from your kit that corresponds to the sample you are logging.</p>
-                    <p>It is very important that the sample barcode matches <strong>exactly</strong> for downstream analysis steps.</td>
-                    <td>
-                        <select tabindex="1" name="barcode" id="barcode">
-<%
-barcodes = ag_data_access.getAvailableBarcodes(ag_login_id)
-for barcode in barcodes:
-    req.write('<option>{0}</option>'.format(barcode))
-# end for
-%>                        
-                        </select>
-                    </td>
-                </tr>
-                <tr>
-                    <td>Site sampled</td>
-                    <td>
-                        <select tabindex="2" name="sample_site" id="sample_site">
-                            <option>Stool</option>
-                            <option>Mouth</option>
-                            <option>Right hand</option>
-                            <option>Left hand</option>
-                            <option>Forehead</option>
-                        </select>
-                    </td>
-                </tr>
-                <tr>
-                    <td>Date</td>
-                    <td><input tabindex="3" type="text" name="sample_date" id="sample_date" class="small_text" /> mm/dd/yyyy</td>
-                    <script>
-                      $(function() {
-                        $( "#sample_date" ).datepicker({
-                                changeMonth: true,
-                                minDate:'-1m',
-                                maxDate: '+0m',
-                                onSelect: function(dateText, inst) {
-                                    $(this).focus();
-                                }
-                        });
-                      });
-                    </script>
-                </tr>
-                <tr>
-                    <td>Time</td>
-                    <td>
-                        <input tabindex="4" type="text" id="sample_time" name="sample_time" class="small_text" /> hh:mm
-                    </td>
-                    <script>
-                      $(function() {
-                        $( "#sample_time" ).timepicker({
-                            showPeriod: true,
-                            showLeadingZero: true,
-                            onSelect: function(dateText, inst) {
-                                $(this).focus();
-                            }
-                        });
-                      });
-                    </script>
-                </tr>
-            </table>
-            </div>
-            <table id="survey" width="100%">
-                <tr>
-                    <td>
-                    <input type="button" value="Add Sample" onclick="verifyAddSample()">
-                    </td>
-                </tr>
-            </table>
-        </td>
-        <td width="20%"></td>
-        </tr>
-    </table>
-</form>
->>>>>>> f59749db
+%>