--- conflicted
+++ resolved
@@ -15,13 +15,8 @@
         <li><a href="fusebox.psp?page=change_password.psp"><img class="icon" src="/qiime/img/change_password.png">Change Password</a></li>
         <li><a href="logout.psp"><img class="icon" src="/qiime/img/logout_icon.png">Log out</a></li>
         <div class="menu_separator"></div>
-<<<<<<< HEAD
         <li><img class="icon" src="/qiime/img/participants_icon.png">Human Samples</li>
-            <ul class="menu">
-=======
-        <li><img class="icon" src="/qiime/img/participants_icon.png">Participants</li> <!-- top-level participants header-->
             <ul class="menu"> <!-- list of participants-->
->>>>>>> 21330b6e
 
 <%
 ag_login_id = sess['user_data']['web_app_user_id']
@@ -74,14 +69,9 @@
         <li>
             <input type="hidden" name="page" value="add_sample.psp"/>
             <input type="hidden" name="sample_type" value="animal"/>
-<<<<<<< HEAD
-            <img class="icon" src="/qiime/img/add_sample_icon.png"/>
-            <a href="" onclick="document.forms['add_sample_animal'].submit(); return false;">Log Animal Sample</a>
-=======
             <input type="hidden" name="participant_name" value="{0}"/>
             <img class="icon" src="/qiime/img/add_animal_sample_icon.png"/>
-            <a href="" onclick="document.forms['add_sample_animal_{0}'].submit(); return false;">Add Sample</a>
->>>>>>> 21330b6e
+            <a href="" onclick="document.forms['add_sample_animal_{0}'].submit(); return false;">Log Animal Sample</a>
         </li>
     </form>
 """
@@ -142,14 +132,9 @@
 # End for
 %>
                 
-<<<<<<< HEAD
                 <li><a href="fusebox.psp?page=new_participant_overview.psp"><img class="icon" src="/qiime/img/add_participant_icon.png">Add Human Source</a></li>
             </ul>
-=======
-                <li><a href="fusebox.psp?page=new_participant_overview.psp"><img class="icon" src="/qiime/img/add_participant_icon.png">Add Participant</a></li>
-            </ul> 
             <!-- end list of participants-->
->>>>>>> 21330b6e
 
             <!-- top-level Animals header-->
             <li> <img class="icon" src="/qiime/img/animal_participants_icon.png"/>Animals</li> 
@@ -202,7 +187,6 @@
         style = 'style="color:#0B0;"'
     sample_menu_item = sample_menu_item_template.format(barcode['barcode'], barcode['status'], style, barcode_text)
     req.write(sample_menu_item)
-<<<<<<< HEAD
 # End for
 %>
 
@@ -218,8 +202,6 @@
     </li>
 </form>
 """
-=======
->>>>>>> 21330b6e
 
 if len(available_barcodes) > 0:
     req.write(add_general_sample_menu_item)
