<%
_author_ = "Meg Pirrung"
_copyright_ = "Copyright 2009-2013, QIIME Web Analysis"
_credits_ = ["Meg Pirrung", "Adam Robbins-Pianka", "Yoshiki Vazquez-Baeza"]
_license_ = "GPL"
_version_ = "1.0.0.dev"
_maintainer_ = ["Meg Pirrung"]
_email_ = "meganap@gmail.com <mailto:meganap@gmail.com>"
_status_ = "Development"

from enums import ServerConfig
from data_access_connections import data_access_factory

%>

<div class="left menuwrapper">
	<ul class="menu">
		<li><a href="fusebox.psp?page=portal.psp"><img class="icon" src="/qiime/img/login_icon.png">Home</a></li>
        <div class="menu_separator"></div>
        <li><img class="icon" src="/qiime/img/participants_icon.png">Participants
            <ul class="menu">

<%
<<<<<<< HEAD
LIST_ITEM = '<li><img class="icon" src="/qiime/img/participant_icon.png">%s</li>'
ag_data_access = data_access_factory(ServerConfig.data_access_type,
                                     class_type = 'american_gut')

ag_login_id = sess['user_data']['web_app_user_id']

query = ("select participant_name from ag_human_survey "
         "where ag_login_id = '%s'" % ag_login_id)

=======
ag_data_access = data_access_factory(ServerConfig.data_access_type, class_type = 'american_gut')
list_item = '<li><img class="icon" src="/qiime/img/participant_icon.png">%s'
ag_login_id = sess['user_data']['web_app_user_id']
query = ("select participant_name from ag_human_survey where ag_login_id = '%s'" % ag_login_id)
>>>>>>> 9bf51fac
participants = ag_data_access.dynamicMetadataSelect(query)

for p in participants:
    # database results come back as a list of tuples, even if it is a 1-member
    # tuple (like this one). So we need to take the first element of this
    # 1-member tuple
    p = p[0]
<<<<<<< HEAD
    req.write(LIST_ITEM % p)
# END FOR
%>
=======
    req.write(list_item % p)
    req.write('<ul class="menu">')
%>
<form action="fusebox.psp" method="post" id="add_sample_<%=p%>">
    <li>
        <input type="hidden" name="page" value="add_sample.psp"/>
        <input type="hidden" name="participant_name" value="<%=p%>"/>
        <img class="icon" src="/qiime/img/add_sample_icon.png"/>
        <a href="" onclick="document.forms['add_sample_<%=p%>'].submit(); return false;">Add Sample
    </li>
</form>
<%
    
    req.write('</ul>')
# END FOR
%>
                </li>
>>>>>>> 9bf51fac
                <li><a href="fusebox.psp?page=new_participant.psp"><img class="icon" src="/qiime/img/add_participant_icon.png">Add Participant</a></li>
            </ul>
        </li>
        <div class="menu_separator"></div>
        <li><a href=""><img class="icon" src="/qiime/img/purchase_icon.png">Join the project!</a></li>
        <li><a href="http://americangut.org"><img class="icon" src="/qiime/img/what_icon.png">What is American Gut</a></li>
	</ul>
</div><|MERGE_RESOLUTION|>--- conflicted
+++ resolved
@@ -21,22 +21,10 @@
             <ul class="menu">
 
 <%
-<<<<<<< HEAD
-LIST_ITEM = '<li><img class="icon" src="/qiime/img/participant_icon.png">%s</li>'
-ag_data_access = data_access_factory(ServerConfig.data_access_type,
-                                     class_type = 'american_gut')
-
-ag_login_id = sess['user_data']['web_app_user_id']
-
-query = ("select participant_name from ag_human_survey "
-         "where ag_login_id = '%s'" % ag_login_id)
-
-=======
 ag_data_access = data_access_factory(ServerConfig.data_access_type, class_type = 'american_gut')
 list_item = '<li><img class="icon" src="/qiime/img/participant_icon.png">%s'
 ag_login_id = sess['user_data']['web_app_user_id']
 query = ("select participant_name from ag_human_survey where ag_login_id = '%s'" % ag_login_id)
->>>>>>> 9bf51fac
 participants = ag_data_access.dynamicMetadataSelect(query)
 
 for p in participants:
@@ -44,11 +32,6 @@
     # tuple (like this one). So we need to take the first element of this
     # 1-member tuple
     p = p[0]
-<<<<<<< HEAD
-    req.write(LIST_ITEM % p)
-# END FOR
-%>
-=======
     req.write(list_item % p)
     req.write('<ul class="menu">')
 %>
@@ -66,7 +49,6 @@
 # END FOR
 %>
                 </li>
->>>>>>> 9bf51fac
                 <li><a href="fusebox.psp?page=new_participant.psp"><img class="icon" src="/qiime/img/add_participant_icon.png">Add Participant</a></li>
             </ul>
         </li>
