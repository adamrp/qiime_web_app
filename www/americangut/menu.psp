--- conflicted
+++ resolved
@@ -77,7 +77,7 @@
                 <input type="hidden" name="sample_type" value="human"/>
                 <input type="hidden" name="participant_name" value="{0}"/>
 
-                <span><strong>Log Sample...</strong></span>
+                <span><strong>Log Sample</strong></span>
 
             </form>
         </a>
@@ -92,7 +92,7 @@
                 <input type="hidden" name="page" value="add_sample.psp"/>
                 <input type="hidden" name="sample_type" value="animal"/>
                 <input type="hidden" name="participant_name" value="{0}"/>
-                <span><strong>Log Sample...</strong></span>
+                <span><strong>Log Sample</strong></span>
             </form>
         </a>
     </li>
@@ -105,7 +105,7 @@
         <form action="fusebox.psp" method="post" id="add_sample_general">
             <input type="hidden" name="page" value="add_sample.psp"/>
             <input type="hidden" name="sample_type" value="general"/>
-            <span>Log Sample...</span>
+            <span>Log Sample</span>
         </form>
     </a>
 </li>
@@ -158,7 +158,7 @@
 if kit_verified == 'y':
     #
 %>
-                <li><a href="fusebox.psp?page=new_participant_overview.psp"><span><strong>Add Human Source...</strong></span></a></li>
+                <li><a href="fusebox.psp?page=new_participant_overview.psp"><span><strong>Add Human Source</strong></span></a></li>
 <%
 #endif
 %>
@@ -202,7 +202,7 @@
 if kit_verified == 'y':
     #
 %>
-                    <li><a href="fusebox.psp?page=animal_survey.psp"><span><strong>Add Animal Source...</strong></span></a></li>
+                    <li><a href="fusebox.psp?page=animal_survey.psp"><span><strong>Add Animal Source</strong></span></a></li>
 <%
 #endif
 %>
@@ -233,7 +233,7 @@
         <input type="hidden" name="page" value="add_sample.psp"/>
         <input type="hidden" name="sample_type" value="general"/>
         <a href="" onclick="document.forms['add_sample_general'].submit(); return false;">
-        <span><strong>Log Sample...</strong></span></a>
+        <span><strong>Log Sample</strong></span></a>
     </form>
 </li>
 """
@@ -244,20 +244,14 @@
 %>
             </ul>
         </li>
-<<<<<<< HEAD
 <%
 if kit_verified == 'y':
     #
 %>
-        <li><a href="fusebox.psp?page=add_sample_overview.psp">Log Sample...</a></li>
+        <li class="last"><a href="fusebox.psp?page=add_sample_overview.psp"><strong>Log Sample</strong></a></li>
 <%
 #end if
 %>
-        <li><a href="FAQ.psp" target="_blank"><span>FAQ</span></a></li>
-        <li><a href="fusebox.psp?page=help_request.psp"><span>Contact us</span></a></li>
-        <li class="last"><a href="logout.psp"><span>Log out</span></a></li>
-=======
->>>>>>> c7af6197
     </ul>
 </div>
     <!-- Twitter -->
