--- conflicted
+++ resolved
@@ -86,22 +86,8 @@
 </form>
 """
 
-<<<<<<< HEAD
-    # Get the barcodes which have actually been filled out. They will all exist but only
-    # returns those that have some additional data associated with them
-    barcodes = ag_data_access.getParticipantSamples(ag_login_id, p)
-    for barcode in barcodes:
-        style = ''
-        barcode_text = barcode['barcode']
-        if barcode['status'] == 'Received':
-            barcode_text += ' (received)'
-            style = 'style="color:#0B0;"'
-        sample_menu_item = \
-        """
-=======
 sample_menu_item_template = \
 """
->>>>>>> ee9416d6
         <form action="fusebox.psp" method="post" id="sample_overview_{0}">
             <li>
                 <input type="hidden" name="page" id="page" value="sample_overview.psp"/>
@@ -111,10 +97,8 @@
                 <a href="" onclick="document.forms['sample_overview_{0}'].submit(); return false;" {2}>{3}</a>
             </li>
         </form>
-<<<<<<< HEAD
-        """.format(barcode['barcode'], barcode['status'], style, barcode_text)
-=======
-"""
+"""
+
 
 for p in human_participants:
     participant_menu_item = human_participant_menu_item_template.format(p)
@@ -125,15 +109,18 @@
 
     # Start the list for the sample menu items
     req.write('<ul class="menu">\n')
->>>>>>> ee9416d6
-
-    # Get the barcodes which have actually been filled out. They will all exist but only
-    # returns those that have some additional data associated with them
+
+    # Get the barcodes which have actually been filled out. They will all exist but
+    # only returns those that have some additional data associated with them
     barcodes = ag_data_access.getParticipantSamples(ag_login_id, p)
     for barcode in barcodes:
-        sample_menu_item = sample_menu_item_template.format(barcode['barcode'])
+        style = ''
+        barcode_text = barcode['barcode']
+        if barcode['status'] == 'Received':
+            barcode_text += ' (received)'
+            style = 'style="color:#0B0;"'
+        sample_menu_item = sample_menu_item_template.format(barcode['barcode'], barcode['status'], style, barcode_text)
         req.write(sample_menu_item)
-    # End for
     
     # Figure out if all samples have been used. Only draw Add Sample if there's an unused barcode.
     if len(available_barcodes) > 0:
@@ -161,11 +148,16 @@
     # Start the list for the sample menu items
     req.write('<ul class="menu">\n')
 
-    # Get the barcodes which have actually been filled out. They will all exist but only
-    # returns those that have some additional data associated with them
+    # Get the barcodes which have actually been filled out. They will all exist but
+    # only returns those that have some additional data associated with them
     barcodes = ag_data_access.getParticipantSamples(ag_login_id, p)
     for barcode in barcodes:
-        sample_menu_item = sample_menu_item_template.format(barcode['barcode'])
+        style = ''
+        barcode_text = barcode['barcode']
+        if barcode['status'] == 'Received':
+            barcode_text += ' (received)'
+            style = 'style="color:#0B0;"'
+        sample_menu_item = sample_menu_item_template.format(barcode['barcode'], barcode['status'], style, barcode_text)
         req.write(sample_menu_item)
     # End for
     
